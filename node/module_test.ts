// Copyright 2018-2021 the Deno authors. All rights reserved. MIT license.
import {
  assert,
  assertEquals,
  assertStringIncludes,
  assertThrows,
} from "../testing/asserts.ts";

import * as path from "../path/mod.ts";
import { createRequire } from "./module.ts";
import nodeMods from "./module_all.ts";
import nodeModsStar from "./module_all_star.ts";

const moduleDir = path.dirname(path.fromFileUrl(import.meta.url));
const testdataDir = path.resolve(moduleDir, path.join("_fs", "testdata"));

const require = createRequire(import.meta.url);

Deno.test("requireSuccess", function () {
  // Relative to import.meta.url
  const result = require("./_module/cjs/cjs_a.js");
  assert("helloA" in result);
  assert("helloB" in result);
  assert("C" in result);
  assert("leftPad" in result);
  assertEquals(result.helloA(), "A");
  assertEquals(result.helloB(), "B");
  assertEquals(result.C, "C");
  assertEquals(result.leftPad("pad", 4), " pad");
});

Deno.test("requireCycle", function () {
  const resultA = require("./_module/cjs/cjs_cycle_a");
  const resultB = require("./_module/cjs/cjs_cycle_b");
  assert(resultA);
  assert(resultB);
});

Deno.test("requireBuiltin", function () {
  const fs = require("fs");
  assert("readFileSync" in fs);
  const { readFileSync, isNull, extname } = require(
    "./_module/cjs/cjs_builtin",
  );

  const testData = path.relative(
    Deno.cwd(),
    path.join(testdataDir, "hello.txt"),
  );
  assertEquals(
    readFileSync(testData, { encoding: "utf8" }),
    "hello world",
  );
  assert(isNull(null));
  assertEquals(extname("index.html"), ".html");
});

Deno.test("requireIndexJS", function () {
  const { isIndex } = require("./_module/cjs");
  assert(isIndex);
});

Deno.test("requireWithNodePrefix", function () {
  const osWithPrefix = require("node:os");
  const os = require("os");
  assert(osWithPrefix === os);
  assert(osWithPrefix.arch);
  assert(typeof osWithPrefix.arch() == "string");
});

Deno.test("requireNodeOs", function () {
  const os = require("os");
  assert(os.arch);
  assert(typeof os.arch() == "string");
});

Deno.test("requireStack", function () {
  const { hello } = require("./_module/cjs/cjs_throw");
  try {
    hello();
  } catch (e) {
    assert(e instanceof Error);
    assert(e.stack);
    assertStringIncludes(e.stack, "/_module/cjs/cjs_throw.js");
  }
});

Deno.test("requireFileInSymlinkDir", () => {
  const { C } = require("./_module/cjs/dir");
  assertEquals(C, "C");
});

Deno.test("requireModuleWithConditionalExports", () => {
  const { red, blue } = require("./_module/cjs/cjs_conditional_exports");
  assert(typeof red === "function");
  assert(typeof blue === "function");
});

const SUPPORTED_NODE_MODULES = Object.keys(nodeMods);

Deno.test("requireNodeJsNativeModules", () => {
  // Checks these exist and don't throw.
  for (const name of SUPPORTED_NODE_MODULES) {
    require(name);
  }
});

Deno.test("native modules are extensible", () => {
  const randomKey = "random-key";
  const randomValue = "random-value";
  for (const name of SUPPORTED_NODE_MODULES) {
    const mod = require(name);
    Object.defineProperty(mod, randomKey, {
      value: randomValue,
      configurable: true,
    });
    assertEquals(mod[randomKey], randomValue);
    delete mod[randomKey];
    assertEquals(mod[randomKey], undefined);
  }
});

Deno.test("Require file with shebang", () => {
  require("./testdata/shebang.js");
});

Deno.test("EventEmitter is exported correctly", () => {
  const EventEmitter = require("events");
  assertEquals(EventEmitter, EventEmitter.EventEmitter);
});

Deno.test("Require .mjs", () => {
  assertThrows(
    () => require("./testdata/inspect.mjs"),
    undefined,
    "Importing ESM module",
  );
});

<<<<<<< HEAD
Deno.test("default imports match star imports", () => {
  const SKIP = new Set(["assert", "assert/strict", "console", "constants"]);

  assertEquals(Object.keys(nodeMods), Object.keys(nodeModsStar));

  for (const key of Object.keys(nodeMods)) {
    if (SKIP.has(key)) {
      continue;
    }

    const modA = nodeMods[key] as Record<string, unknown>;
    const modB = nodeModsStar[key] as Record<string, unknown>;
    const keysA = Object.keys(modA);
    const keysB = Object.keys(modB).filter((k) => k !== "default");
    keysA.sort();
    keysB.sort();

    console.log(`mod: ${key}`);
    assertEquals(keysA, keysB);

    for (const subkey of keysA) {
      assertEquals(modA[subkey], modB[subkey]);
    }
  }
=======
Deno.test("requireErrorInEval", async function () {
  const cwd = path.dirname(path.fromFileUrl(import.meta.url));

  const p = Deno.run({
    cmd: [
      Deno.execPath(),
      "run",
      "--unstable",
      "--allow-read",
      "./_module/cjs/test_cjs_import.js",
    ],
    cwd,
    stdout: "piped",
    stderr: "piped",
  });

  const decoder = new TextDecoder();
  const output = await p.output();
  const outputError = decoder.decode(await p.stderrOutput());

  assert(!output.length);
  assert(
    outputError.includes(
      'To load an ES module, set "type": "module" in the package.json or use the .mjs extension.',
    ),
  );
  assert(
    outputError.includes(
      "SyntaxError: Cannot use import statement outside a module",
    ),
  );
  p.close();
});

Deno.test("requireCjsWithDynamicImport", function () {
  require("./_module/cjs/cjs_with_dynamic_import");
});

Deno.test("requireWithImportsExports", function () {
  require("./_module/cjs/cjs_imports_exports");
>>>>>>> d6ce4a5f
});<|MERGE_RESOLUTION|>--- conflicted
+++ resolved
@@ -137,32 +137,6 @@
   );
 });
 
-<<<<<<< HEAD
-Deno.test("default imports match star imports", () => {
-  const SKIP = new Set(["assert", "assert/strict", "console", "constants"]);
-
-  assertEquals(Object.keys(nodeMods), Object.keys(nodeModsStar));
-
-  for (const key of Object.keys(nodeMods)) {
-    if (SKIP.has(key)) {
-      continue;
-    }
-
-    const modA = nodeMods[key] as Record<string, unknown>;
-    const modB = nodeModsStar[key] as Record<string, unknown>;
-    const keysA = Object.keys(modA);
-    const keysB = Object.keys(modB).filter((k) => k !== "default");
-    keysA.sort();
-    keysB.sort();
-
-    console.log(`mod: ${key}`);
-    assertEquals(keysA, keysB);
-
-    for (const subkey of keysA) {
-      assertEquals(modA[subkey], modB[subkey]);
-    }
-  }
-=======
 Deno.test("requireErrorInEval", async function () {
   const cwd = path.dirname(path.fromFileUrl(import.meta.url));
 
@@ -203,5 +177,29 @@
 
 Deno.test("requireWithImportsExports", function () {
   require("./_module/cjs/cjs_imports_exports");
->>>>>>> d6ce4a5f
+});
+
+Deno.test("default imports match star imports", () => {
+  const SKIP = new Set(["assert", "assert/strict", "console", "constants"]);
+
+  assertEquals(Object.keys(nodeMods), Object.keys(nodeModsStar));
+
+  for (const key of Object.keys(nodeMods)) {
+    if (SKIP.has(key)) {
+      continue;
+    }
+
+    const modA = nodeMods[key] as Record<string, unknown>;
+    const modB = nodeModsStar[key] as Record<string, unknown>;
+    const keysA = Object.keys(modA);
+    const keysB = Object.keys(modB).filter((k) => k !== "default");
+    keysA.sort();
+    keysB.sort();
+
+    assertEquals(keysA, keysB, `keys mismatch in mod: ${key}`);
+
+    for (const subkey of keysA) {
+      assertEquals(modA[subkey], modB[subkey]);
+    }
+  }
 });